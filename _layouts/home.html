--- conflicted
+++ resolved
@@ -6,11 +6,6 @@
 
 <h3 class="archive__subtitle">{{ site.data.ui-text[site.locale].recent_posts | default: "Recent Posts" }}</h3>
 
-<<<<<<< HEAD
-{% for post in paginator.posts %}
-  {% include archive-single.html type="list" %}
-{% endfor %}
-=======
 {% if paginator %}
   {% assign posts = paginator.posts %}
 {% else %}
@@ -23,6 +18,5 @@
     {% include archive-single.html type=entries_layout %}
   {% endfor %}
 </div>
->>>>>>> faf86f59
 
 {% include paginator.html %}