--- conflicted
+++ resolved
@@ -100,15 +100,9 @@
   email            :
   home             : "https://blog.wozniakalex.com"
   links:
-<<<<<<< HEAD
-    # - label: "Email"
-    #   icon: "fas fa-fw fa-envelope-square"
-    #   url: mailto:4wozniak@gmail.com
-=======
     - label: "Email"
       icon: "fas fa-fw fa-envelope-square"
-      # url: "mailto:your.name@email.com"
->>>>>>> faf86f59
+      url: mailto:4wozniak@gmail.com
     - label: "Website"
       icon: "fas fa-fw fa-link"
       # url: "https://your-website.com"
